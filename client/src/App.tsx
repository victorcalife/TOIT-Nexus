import { Switch, Route } from "wouter";
import { queryClient } from "./lib/queryClient";
import { QueryClientProvider } from "@tanstack/react-query";
import { Toaster } from "@/components/ui/toaster";
import { TooltipProvider } from "@/components/ui/tooltip";
import { useAuth } from "@/hooks/useAuth";
import { Sidebar } from "@/components/sidebar";
import NotFound from "@/pages/not-found";
import Landing from "@/pages/landing";
import Login from "@/pages/login";
import SimpleLogin from "@/pages/simple-login";
import Dashboard from "@/pages/dashboard";
import Home from "@/pages/home";
import WorkingApp from "@/pages/working-app";
import CompleteToitSystem from "@/pages/complete-toit-system";
import ToitNexusComplete from '@/components/toit-nexus-complete';
import Clients from "@/pages/clients";
import Categories from "@/pages/categories";
import Workflows from "@/pages/workflows";
import Integrations from "@/pages/integrations";
import Reports from "@/pages/reports";
import Users from "@/pages/users";
import Connectivity from "@/pages/connectivity";
import Settings from "@/pages/settings";
import AccessControl from "@/pages/access-control";
import TenantSelection from "@/pages/tenant-selection";
import AdminDashboard from "@/pages/admin/dashboard";
import ToitAdmin from "@/pages/toit-admin";
import SystemSetup from "@/pages/system-setup";
import SelectTenant from "@/pages/select-tenant";
import QueryBuilderPage from "@/pages/query-builder";
import DataConnectionsPage from "@/pages/data-connections";
import TaskManagement from "@/pages/task-management";
import MyTasks from "@/pages/my-tasks";
import ModuleManagement from "@/pages/module-management";
import TestEverything from "@/pages/test-everything";
import { useQuery } from "@tanstack/react-query";

function Router() {
  const { isAuthenticated, isLoading, user, isSuperAdmin } = useAuth();
  
  // Check if system needs setup
  const { data: setupStatus, isLoading: setupLoading } = useQuery({
    queryKey: ['/api/setup-status'],
    enabled: !isLoading // Only check after auth loading completes
  });

  if (isLoading || setupLoading) {
    return (
      <div className="min-h-screen flex items-center justify-center">
        <div className="text-center">
          <div className="animate-spin rounded-full h-8 w-8 border-b-2 border-gray-900 mx-auto mb-4"></div>
          <p>Carregando...</p>
        </div>
      </div>
    );
  }

  // If system needs setup, show setup page
  if (setupStatus && (setupStatus as any).needsSetup) {
    return <SystemSetup />;
  }

  // Not authenticated - show simple login
  if (!isAuthenticated) {
    return (
      <Switch>
        <Route path="/landing" component={Landing} />
        <Route path="/login" component={Login} />
        <Route path="/" component={SimpleLogin} />
        <Route component={SimpleLogin} />
      </Switch>
    );
  }

  // Authenticated user routing
  return (
    <Switch>
      {/* TOIT Admin routes (super admin only) */}
      <Route path="/admin" component={() => {
        if (!isSuperAdmin) {
          return <div className="min-h-screen flex items-center justify-center">
            <div className="text-center">
              <h1 className="text-2xl font-bold mb-4">Acesso Negado</h1>
              <p className="mb-4">Apenas super administradores podem acessar esta área.</p>
              <a href="/" className="text-blue-600 hover:underline">Voltar ao início</a>
            </div>
          </div>;
        }
        return <AdminDashboard />;
      }} />
      
      <Route path="/admin/:rest*" component={() => {
        if (!isSuperAdmin) {
          return <div className="min-h-screen flex items-center justify-center">
            <div className="text-center">
              <h1 className="text-2xl font-bold mb-4">Acesso Negado</h1>
              <p className="mb-4">Apenas super administradores podem acessar esta área.</p>
              <a href="/" className="text-blue-600 hover:underline">Voltar ao início</a>
            </div>
          </div>;
        }
        return <AdminDashboard />;
      }} />

      {/* Tenant selection */}
      <Route path="/select-tenant" component={SelectTenant} />
      <Route path="/tenant-selection" component={TenantSelection} />

      {/* Main application routes */}
      <Route path="/" component={() => {
<<<<<<< HEAD
        // Super admin vai para painel administrativo
        if (isSuperAdmin) {
          return <AdminDashboard />;
=======
        // Super admin vai para painel administrativo completo
        if (isSuperAdmin) {
          return <ToitAdmin />;
>>>>>>> 10c56ca4
        }
        // Outros usuários vão para working app
        return <WorkingApp />;
      }} />
      <Route path="/home" component={Home} />
      <Route path="/dashboard" component={() => {
        // If user has no tenant, redirect to tenant selection
        if (!user?.tenant) {
          window.location.href = '/select-tenant';
          return null;
        }
        
        return (
          <div className="flex h-screen bg-gray-50">
            <Sidebar />
            <main className="flex-1 overflow-hidden">
              <Dashboard />
            </main>
          </div>
        );
      }} />

      <Route path="/clients" component={() => {
        if (!user?.tenant) {
          window.location.href = '/select-tenant';
          return null;
        }
        return (
          <div className="flex h-screen bg-gray-50">
            <Sidebar />
            <main className="flex-1 overflow-hidden">
              <Clients />
            </main>
          </div>
        );
      }} />

      <Route path="/categories" component={() => {
        if (!user?.tenant) {
          window.location.href = '/select-tenant';
          return null;
        }
        return (
          <div className="flex h-screen bg-gray-50">
            <Sidebar />
            <main className="flex-1 overflow-hidden">
              <Categories />
            </main>
          </div>
        );
      }} />

      <Route path="/workflows" component={() => {
        if (!user?.tenant) {
          window.location.href = '/select-tenant';
          return null;
        }
        return (
          <div className="flex h-screen bg-gray-50">
            <Sidebar />
            <main className="flex-1 overflow-hidden">
              <Workflows />
            </main>
          </div>
        );
      }} />

      <Route path="/integrations" component={() => {
        if (!user?.tenant) {
          window.location.href = '/select-tenant';
          return null;
        }
        return (
          <div className="flex h-screen bg-gray-50">
            <Sidebar />
            <main className="flex-1 overflow-hidden">
              <Integrations />
            </main>
          </div>
        );
      }} />

      <Route path="/reports" component={() => {
        if (!user?.tenant) {
          window.location.href = '/select-tenant';
          return null;
        }
        return (
          <div className="flex h-screen bg-gray-50">
            <Sidebar />
            <main className="flex-1 overflow-hidden">
              <Reports />
            </main>
          </div>
        );
      }} />

      <Route path="/users" component={() => {
        if (!user?.tenant) {
          window.location.href = '/select-tenant';
          return null;
        }
        return (
          <div className="flex h-screen bg-gray-50">
            <Sidebar />
            <main className="flex-1 overflow-hidden">
              <Users />
            </main>
          </div>
        );
      }} />

      <Route path="/access-control" component={() => {
        if (!user?.tenant) {
          window.location.href = '/select-tenant';
          return null;
        }
        return (
          <div className="flex h-screen bg-gray-50">
            <Sidebar />
            <main className="flex-1 overflow-hidden">
              <AccessControl />
            </main>
          </div>
        );
      }} />

      <Route path="/connectivity" component={() => {
        if (!user?.tenant) {
          window.location.href = '/select-tenant';
          return null;
        }
        return (
          <div className="flex h-screen bg-gray-50">
            <Sidebar />
            <main className="flex-1 overflow-hidden">
              <Connectivity />
            </main>
          </div>
        );
      }} />

      <Route path="/query-builder" component={() => {
        if (!user?.tenant) {
          window.location.href = '/select-tenant';
          return null;
        }
        
        return (
          <div className="flex h-screen bg-gray-50">
            <Sidebar />
            <main className="flex-1 overflow-hidden">
              <QueryBuilderPage />
            </main>
          </div>
        );
      }} />

      <Route path="/data-connections" component={() => {
        if (!user?.tenant) {
          window.location.href = '/select-tenant';
          return null;
        }
        
        return (
          <div className="flex h-screen bg-gray-50">
            <Sidebar />
            <main className="flex-1 overflow-hidden">
              <DataConnectionsPage />
            </main>
          </div>
        );
      }} />

      <Route path="/settings" component={() => {
        if (!user?.tenant) {
          window.location.href = '/select-tenant';
          return null;
        }
        return (
          <div className="flex h-screen bg-gray-50">
            <Sidebar />
            <main className="flex-1 overflow-hidden">
              <Settings />
            </main>
          </div>
        );
      }} />

      <Route path="/task-management" component={() => {
        if (!user?.tenant) {
          window.location.href = '/select-tenant';
          return null;
        }
        return (
          <div className="flex h-screen bg-gray-50">
            <Sidebar />
            <main className="flex-1 overflow-hidden">
              <TaskManagement />
            </main>
          </div>
        );
      }} />

      <Route path="/my-tasks" component={() => {
        if (!user?.tenant) {
          window.location.href = '/select-tenant';
          return null;
        }
        return (
          <div className="flex h-screen bg-gray-50">
            <Sidebar />
            <main className="flex-1 overflow-hidden">
              <MyTasks />
            </main>
          </div>
        );
      }} />

      <Route path="/module-management" component={() => {
        if (!user?.tenant) {
          window.location.href = '/select-tenant';
          return null;
        }
        return (
          <div className="flex h-screen bg-gray-50">
            <Sidebar />
            <main className="flex-1 overflow-hidden">
              <ModuleManagement />
            </main>
          </div>
        );
      }} />

      <Route component={NotFound} />

      {/* Catch-all 404 route */}
      <Route component={NotFound} />
    </Switch>
  );
}

function App() {
  return (
    <QueryClientProvider client={queryClient}>
      <TooltipProvider>
        <Toaster />
        <Router />
      </TooltipProvider>
    </QueryClientProvider>
  );
}

export default App;<|MERGE_RESOLUTION|>--- conflicted
+++ resolved
@@ -109,19 +109,14 @@
 
       {/* Main application routes */}
       <Route path="/" component={() => {
-<<<<<<< HEAD
-        // Super admin vai para painel administrativo
-        if (isSuperAdmin) {
-          return <AdminDashboard />;
-=======
         // Super admin vai para painel administrativo completo
         if (isSuperAdmin) {
           return <ToitAdmin />;
->>>>>>> 10c56ca4
         }
         // Outros usuários vão para working app
         return <WorkingApp />;
       }} />
+      <Route path="/test-everything" component={TestEverything} />
       <Route path="/home" component={Home} />
       <Route path="/dashboard" component={() => {
         // If user has no tenant, redirect to tenant selection
